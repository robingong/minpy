""" DataIter for convenient IO. """
from __future__ import division
from __future__ import absolute_import
from collections import OrderedDict

import sys
import numpy as np
<<<<<<< HEAD
import minpy
import cPickle

=======
import pickle
>>>>>>> 32baf4e9

class DataBatch(object):
    """Default object for holding a mini-batch of data and related information."""
    def __init__(self, data, label, pad=None, index=None):
        self.data = data
        self.label = label
        self.pad = pad
        self.index = index


class DataIter(object):
    """DataIter object in mxnet. """

    def __init__(self):
        self.batch_size = 0

    def __iter__(self):
        return self

    def reset(self):
        """Reset the iterator. """
        pass

    def next(self):
        """Get next data batch from iterator. Equivalent to
        self.iter_next()
        DataBatch(self.getdata(), self.getlabel(), self.getpad(), None)

        Returns
        -------
        data : DataBatch
            The data of next batch.
        """
        if self.iter_next():
            return DataBatch(data=self.getdata(), label=self.getlabel(), \
                    pad=self.getpad(), index=self.getindex())
        else:
            raise StopIteration

    def __next__(self):
        return self.next()

    def iter_next(self):
        """Iterate to next batch.

        Returns
        -------
        has_next : boolean
            Whether the move is successful.
        """
        pass

    def getdata(self):
        """Get data of current batch.

        Returns
        -------
        data : NDArray
            The data of current batch.
        """
        pass

    def getlabel(self):
        """Get label of current batch.

        Returns
        -------
        label : NDArray
            The label of current batch.
        """
        pass

    def getindex(self):
        """Get index of the current batch.

        Returns
        -------
        index : numpy.array
            The index of current batch
        """
        return None

    def getpad(self):
        """Get the number of padding examples in current batch.

        Returns
        -------
        pad : int
            Number of padding examples in current batch
        """
        pass


def _init_data(data, allow_empty, default_name):
    """Convert data into canonical form."""
    assert (data is not None) or allow_empty
    if data is None:
        data = []

    if isinstance(data, (np.ndarray, minpy.array.Array)):
        data = [data]
    if isinstance(data, list):
        if not allow_empty:
            assert(len(data) > 0)
        if len(data) == 1:
            data = OrderedDict([(default_name, data[0])])
        else:
            data = OrderedDict([('_%d_%s' % (i, default_name), d) for i, d in enumerate(data)])
    if not isinstance(data, dict):
        raise TypeError("Input must be NDArray, numpy.ndarray, MinPy Array, or "
                        "a list of them or dict with them as values.")
    for k, v in data.items():
        if not isinstance(v, (np.ndarray, minpy.array.Array)):
            raise TypeError(("Invalid type '%s' for %s, "  % (type(v), k)) +
                            "should be NDArray, numpy.ndarray, or MinPy Array.")

    return list(data.items())


class NDArrayIter(DataIter):
    """NDArrayIter object in minpy. Taking numpy array to get dataiter.
    Parameters
    ----------
    data: numpy.ndarray, a list of them, or a dict of string to them.
        NDArrayIter supports single or multiple data and label.
    label: numpy.ndarray, a list of them, or a dict of them.
        Same as data, but is not fed to the model during testing.
    batch_size: int
        Batch Size
    shuffle: bool
        Whether to shuffle the data
    last_batch_handle: 'pad', 'discard' or 'roll_over'
        How to handle the last batch
    Note
    ----
    This iterator will pad, discard or roll over the last batch if
    the size of data does not match batch_size. Roll over is intended
    for training and can cause problems if used for prediction.
    """
    def __init__(self, data, label=None, batch_size=1, shuffle=False, last_batch_handle='pad'):
        # pylint: disable=W0201

        super(NDArrayIter, self).__init__()

        self.data = _init_data(data, allow_empty=False, default_name='data')
        self.label = _init_data(label, allow_empty=True, default_name='softmax_label')

        # shuffle data
        if shuffle:
            idx = np.arange(self.data[0][1].shape[0])
            np.random.shuffle(idx)
            self.data = [(k, v[idx]) for k, v in self.data]
            self.label = [(k, v[idx]) for k, v in self.label]

        self.data_list = [x[1] for x in self.data] + [x[1] for x in self.label]
        self.num_source = len(self.data_list)
        self.num_iterations_per_batch = self.data[0][1].shape[0] / batch_size

        # batching
        if last_batch_handle == 'discard':
            new_n = self.data_list[0].shape[0] - self.data_list[0].shape[0] % batch_size
            data_dict = OrderedDict(self.data)
            label_dict = OrderedDict(self.label)
            for k, _ in self.data:
                data_dict[k] = data_dict[k][:new_n]
            for k, _ in self.label:
                label_dict[k] = label_dict[k][:new_n]
            self.data = data_dict.items()
            self.label = label_dict.items()
        self.num_data = self.data_list[0].shape[0]
        assert self.num_data >= batch_size, \
            "batch_size need to be smaller than data size."
        self.cursor = -batch_size
        self.batch_size = batch_size
        self.last_batch_handle = last_batch_handle

    @property
    def provide_data(self):
        """The name and shape of data provided by this iterator"""
        return [(k, tuple([self.batch_size] + list(v.shape[1:]))) for k, v in self.data]

    @property
    def provide_label(self):
        """The name and shape of label provided by this iterator"""
        return [(k, tuple([self.batch_size] + list(v.shape[1:]))) for k, v in self.label]

    def hard_reset(self):
        """Igore roll over data and set to start"""
        self.cursor = -self.batch_size

    def reset(self):
        if self.last_batch_handle == 'roll_over' and self.cursor > self.num_data:
            self.cursor = -self.batch_size + (self.cursor%self.num_data)%self.batch_size
        else:
            self.cursor = -self.batch_size

    def iter_next(self):
        self.cursor += self.batch_size
        if self.cursor < self.num_data:
            return True
        else:
            return False

    def next(self):
        if self.iter_next():
            return DataBatch(data=self.getdata(), label=self.getlabel(),
                             pad=self.getpad(), index=None)
        else:
            raise StopIteration

    def _getdata(self, data_source):
        """Load data from underlying arrays, internal use only"""
        assert(self.cursor < self.num_data), "DataIter needs reset."
        if self.cursor + self.batch_size <= self.num_data:
            return [x[1][self.cursor:self.cursor + self.batch_size] for x in data_source]
        else:
            pad = self.batch_size - self.num_data + self.cursor
            return [np.concatenate((x[1][self.cursor:], x[1][:pad]),
                                         axis=0) for x in data_source]

    def getdata(self):
        return self._getdata(self.data)

    def getlabel(self):
        return self._getdata(self.label)

    def getpad(self):
        if self.last_batch_handle == 'pad' and \
           self.cursor + self.batch_size > self.num_data:
            return self.cursor + self.batch_size - self.num_data
        else:
            return 0

    def getsubiter(self, num_samples):
        """Create a sub dataiter which samples part of the data in the dataset"""
        idx = np.arange(self.data[0][1].shape[0])
        np.random.shuffle(idx)
        mask = idx[0:num_samples]
        data = [v[mask] for k, v in self.data]
        label = [v[mask] for k, v in self.label]
        return NDArrayIter(data, label, self.batch_size, True)

    def getnumiterations(self):
        return self.num_iterations_per_batch


def save_data_labels(X, Y, file_name):
    """ Handy utility to save data

    :param X: data vector
    :param Y: corresponding label vector
    :param file_name: file saved to
    """
    with open(file_name, 'wb') as f:
        data = {}
        data['data'] = X
        data['labels'] = Y
        pickle.dump(data, f, protocol=pickle.HIGHEST_PROTOCOL)


def load_data_labels(file_name):
    """ Handy utility to unpack data

    :param file_name: file to unpack
    :return: (X, Y), (data vector, label vector)
    """
    with open(file_name, 'rb') as f:
        data = pickle.load(f)
        X = data['data']
        Y = data['labels']
        return X, Y<|MERGE_RESOLUTION|>--- conflicted
+++ resolved
@@ -5,13 +5,8 @@
 
 import sys
 import numpy as np
-<<<<<<< HEAD
-import minpy
-import cPickle
-
-=======
 import pickle
->>>>>>> 32baf4e9
+
 
 class DataBatch(object):
     """Default object for holding a mini-batch of data and related information."""
