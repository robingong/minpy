--- conflicted
+++ resolved
@@ -202,7 +202,6 @@
     return loss
 
 
-<<<<<<< HEAD
 @wraps('lazy')
 def softmax_cross_entropy(prob, label):
     N = prob.shape[0]
@@ -216,8 +215,6 @@
     return -np.sum(np.log(prob) * onehot_label) / N
 
 
-=======
->>>>>>> 04082eb4
 @wraps('lazy')
 def l2_loss(x, y):
     N = x.shape[0]
