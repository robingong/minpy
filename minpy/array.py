--- conflicted
+++ resolved
@@ -415,14 +415,8 @@
             # pylint: disable= fixme
             # TODO currently, we only use one gpu
             # pylint: enable= fixme
-<<<<<<< HEAD
-            self._data[
-                ArrayType.MXNET] = mxnet.ndarray.array(
+            self._data[ArrayType.MXNET] = mxnet.ndarray.array(
                 nparray, ctx=current_context().as_mxnet_ctx())
-=======
-            self._data[ArrayType.MXNET] = mxnet.ndarray.array(
-                nparray, ctx=mxnet.gpu(0))
->>>>>>> 044ea9b6
         self._latest_version = None
 
     def enforce_data(self, dtype):
@@ -579,14 +573,9 @@
         }
         # Call the real function with raw value.
         if self.type == ArrayType.MXNET:
-<<<<<<< HEAD
             # Currently all mxnet function call will be performed on GPU #0
             with current_context().as_mxnet_ctx() as ctx:
                 _logger.info("mxnet.current_context: {0}".format(mxnet.current_context()))
-=======
-            # Currently all MXNet function call will be performed on GPU 0.
-            with mxnet.gpu(0) as ctx:
->>>>>>> 044ea9b6
                 result_value = self._func(*arg_values, **kwargs_values)
         else:
             result_value = self._func(*arg_values, **kwargs_values)
