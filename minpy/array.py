#!/usr/bin/env python
# -*- coding: utf-8 -*-
# pylint: disable= unused-argument, protected-access,
# logging-format-interpolation
"""Base type for arrays."""
from __future__ import absolute_import
from __future__ import print_function

import functools
import itertools
import operator
import logging
import collections
import inspect

from .utils import log
#from .utils.minprof import minprof
from .array_variants import ArrayType
from .array_variants import array_types
from .array_variants import number_types
from .context import Context, cpu, gpu, current_context

import mxnet
import numpy
import collections

# pylint: disable= invalid-name
_logger = log.get_logger(__name__)

# pylint: enable= invalid-name


class UnknownArrayTypeError(TypeError):
    """Unsupported underlying array type.

    Now only support ``numpy.ndarray`` and ``mxnet.ndarray``.
    """
    pass


GradRecord = collections.namedtuple('GradRecord',
                                    ['grad_func', 'result', 'primitive'])


class Node(object):
    """Node representing data with gradient information."""
    __slots__ = ['_value', '_partial_derivatives', '_partial_derivative_cache']

    def __init__(self, value):
        """Initialize."""
        self._value = value
        self._partial_derivatives = []
        self._partial_derivative_cache = {}

    def add_partial_derivative(self, grad_func, res, prim):
        """Add partial derivative information.

        :param function grad_func: The function to calculate derivative with respect to result.
        :param Node res: Variable that represent the result of original function.
        :param Primitive prim: Primitive that the gradient function belongs to.
        """
        assert isinstance(res, Node), 'Result is not of type `Node`.'
        self._partial_derivatives.append(
            GradRecord(
                grad_func=grad_func, result=res, primitive=prim))

    def partial_derivative(self, target):
        """Get partial derivative. Mathematically, this function computes

        .. math::

           \\frac{\\partial target}{\\partial self}.

        :param Node target: Target variable to compute partial derivative.
        :return: Partial derivative.
        """

        def _call_partial_derivative(rec):
<<<<<<< HEAD
            """Helper function for calling gradient function."""
            # if you want to do profiling, try to use "with minprof(<some
            # info>): ... "
            grad = rec[1]._partial_derivative_cache[target]
            grad_value = grad.get_data(rec[2]._type)
            _logger.debug('Call derivative func of "{}".'.format(rec[2]._func))
            if rec[2].type == ArrayType.MXNET:
                with grad.context.as_mxnet_ctx() as ctx:
                    res = rec[0](grad_value)
=======
            """Helper function for calling gradient function.

            :param GradRecord rec: The gradient record to be called.
            :return: Gradient result.
            """
            # The gradient of the target with respect to the result node should already be
            # computed.
            result_grad = rec.result._partial_derivative_cache[target]
            result_grad_value = result_grad.get_data(rec.primitive._type)
            _logger.debug('Call derivative func of "{}".'.format(rec.primitive))
            # Call gradient function to compute input gradient from result gradient
            if rec.primitive.type == ArrayType.MXNET:
                # Currently all MXNet function calls are performed on GPU 0.
                with mxnet.gpu(0) as ctx:
                    grad = rec.grad_func(result_grad_value)
>>>>>>> cd5639a0
            else:
                grad = rec.grad_func(result_grad_value)
            return grad

        # Array used to store intermediate gradients to be computed.
        pending_derivatives = []

        # Use DFS search to find all derivatives need to be computed in order to get the gradient
        # of final target.
        dfs_queue = [self]
        while len(dfs_queue) != 0:
            node = dfs_queue[-1]
            assert isinstance(target, Node), 'Type is not `Node`.'
            ready = True
            if target is not node:
                for rec in node._partial_derivatives:
                    n = rec.result
                    if target not in n._partial_derivative_cache:
                        dfs_queue.append(n)
                        ready = False
            # Successors all enqueued.
            if ready:
                dfs_queue.pop()
                if target not in node._partial_derivative_cache:
                    pending_derivatives.append(node)
                    # Init gradient buffer for accumulation.
                    node._partial_derivative_cache[target] = Value.wrap(
                        0.0 if isinstance(node._value, Number) else
                        numpy.zeros(node._value.shape))

        # Compute gradient using chain rule.
        # The resolve order is the reversed order from target to input.
        for node in pending_derivatives:
            if node is target:
                # Current gradient node is the target node, the gradient is one.
                node._partial_derivative_cache[target] = Value.wrap(
                    1.0 if isinstance(node._value, Number) else numpy.ones(
                        node._value.shape))
            else:
                # Call saved gradient function to compute gradient of each input.
                for rec in node._partial_derivatives:
                    node._partial_derivative_cache[target] += Value.wrap(
                        _call_partial_derivative(rec))

        return self._partial_derivative_cache[target]


class Value(object):
    # pylint: disable= no-self-use
    """ Class for all possible values in minpy. It contains the real underlying value and the
    gradient information for auto differentiation. It also defines common operators and redirects
    the call to the namespace dispatcher.
    """
    _ns = None

    def __init__(self, marked, context):
        self._marked_for_bp = marked
        if context is None:
            self._context = current_context()
        else:
            self._context = context

    @property
    def marked_for_bp(self):
        """Return whether the current Value will be used for autograd."""
        return self._marked_for_bp

    @property
    def context(self):
        return self._context

    @staticmethod
    def wrap(data, *args, **kwargs):
        """ Wrap given data into its corresponding wrapper class. For example, `numpy.ndarray`
        will be converted to `minpy.Array` while float number will become `minpy.Number`. The
        allowed array types are defined in `minpy.array_variants.array_types`; the allowed number
        types are defined in `minpy.array_variants.number_types`.
        """
        if data is None:
            return None
        dtype = type(data)
        if isinstance(data, Value):
            return data
        elif dtype in array_types.values():
            return Array(data, *args, **kwargs)
        elif dtype in itertools.chain(*number_types.values()):
            return Number(data, *args, **kwargs)
        else:
            raise UnknownArrayTypeError('cannot wrap type: {}'.format(dtype))

    def __cmp__(self, other):
        raise NotImplementedError()

    def __eq__(self, other):
        return Value._ns.equal(self, other)

    def __ne__(self, other):
        return Value._ns.not_equal(self, other)

    def __lt__(self, other):
        return Value._ns.less(self, other)

    def __gt__(self, other):
        return Value._ns.greater(self, other)

    def __le__(self, other):
        return Value._ns.less_equal(self, other)

    def __ge__(self, other):
        return Value._ns.greater_equal(self, other)

    def __pos__(self):
        raise NotImplementedError()

    def __neg__(self):
        return Value._ns.negative(self)

    def __abs__(self):
        raise NotImplementedError()

    def __invert__(self):
        raise NotImplementedError()

    def __round__(self, nbits):
        raise NotImplementedError()

    def __floor__(self):
        raise NotImplementedError()

    def __ceil__(self):
        raise NotImplementedError()

    def __trunc__(self):
        raise NotImplementedError()

    def __add__(self, other):
        return Value._ns.add(self, other)

    def __sub__(self, other):
        return Value._ns.subtract(self, other)

    def __mul__(self, other):
        return Value._ns.multiply(self, other)

    def __floordiv__(self, other):
        raise NotImplementedError()

    def __div__(self, other):
        return Value._ns.divide(self, other)

    def __truediv__(self, other):
        return Value._ns.true_divide(self, other)

    def __mod__(self, other):
        return Value._ns.mod(self, other)

    def __divmod__(self, other):
        raise NotImplementedError()

    def __pow__(self, other):
        return Value._ns.power(self, other)

    def __lshift__(self, other):
        raise NotImplementedError()

    def __rshift__(self, other):
        raise NotImplementedError()

    def __and__(self, other):
        raise NotImplementedError()

    def __or__(self, other):
        raise NotImplementedError()

    def __xor__(self, other):
        raise NotImplementedError()

    def __radd__(self, other):
        return Value._ns.add(other, self)

    def __rsub__(self, other):
        return Value._ns.subtract(other, self)

    def __rmul__(self, other):
        return Value._ns.multiply(other, self)

    def __rfloordiv__(self, other):
        raise NotImplementedError()

    def __rdiv__(self, other):
        return Value._ns.divide(other, self)

    def __rtruediv__(self, other):
        return Value._ns.true_divide(other, self)

    def __rmod__(self, other):
        return Value._ns.mod(other, self)

    def __rdivmod__(self, other):
        return Value._ns.mod(other, self)

    def __rpow__(self, other):
        return Value._ns.power(other, self)

    def __rlshift__(self, other):
        raise NotImplementedError()

    def __rrshift__(self, other):
        raise NotImplementedError()

    def __rand__(self, other):
        raise NotImplementedError()

    def __ror__(self, other):
        raise NotImplementedError()

    def __rxor__(self, other):
        raise NotImplementedError()

    def __iadd__(self, other):
        return Value._ns.add(self, other)

    def __isub__(self, other):
        return Value._ns.subtract(self, other)

    def __imul__(self, other):
        return Value._ns.multiply(self, other)

    def __ifloordiv__(self, other):
        raise NotImplementedError()

    def __idiv__(self, other):
        return Value._ns.divide(self, other)

    def __itruediv__(self, other):
        return Value._ns.true_divide(self, other)

    def __imod__(self, other):
        return Value._ns.mod(self, other)

    def __ipow__(self, other):
        return Value._ns.power(self, other)

    def __ilshift__(self, other):
        raise NotImplementedError()

    def __irshift__(self, other):
        raise NotImplementedError()

    def __iand__(self, other):
        raise NotImplementedError()

    def __ior__(self, other):
        raise NotImplementedError()

    def __ixor__(self, other):
        raise NotImplementedError()
    # pylint: enable= no-self-use


class Number(Value, float):
    """Class for numbers with derivative information"""
    __slots__ = ['_node', '_val', '_marked_for_bp']

    def __new__(cls, val, marked=False):
        return float.__new__(cls, val)

    def __init__(self, val, marked=False, context=None):
        super(Number, self).__init__(marked=marked, context=context)
        self._node = Node(self)
        self._val = val

    def __str__(self):
        return str(self._val)

    def __repr__(self):
        return self.__str__()

    def get_data(self, dtype):
        """Get data of given type. Directly return the underlying value here."""
        return self._val

    def asnumpy(self):
        """ Get data in numpy compatible type """
        return self._val

    @property
    def val(self):
        """ return the underlying value """
        return self._val

    @property
    def node(self):
        """ get node which contains derivative information from this array """
        return self._node


class Array(Value):
    """Base array type.

    It provides convenient methods for arithmetic operations. The Array class
    is used for:
    1. Redirect all special member functions to corresponding pure function.
    2. Redirect normal member functions to correct member functions of
    underlying array object.
    """
    __slots__ = ['_node', '_data', '_latest_version', '_marked_for_bp']
    __array_priority__ = 100.0  # highest priority when compute with numpy.ndarray

    def __init__(self, data, marked=False, context=None):
        super(Array, self).__init__(marked, context)
        self._data = {}
        self._node = Node(self)
        atype = Array.to_array_type(data)
        self._data[atype] = data
        self._latest_version = atype

    @staticmethod
    def to_array_type(arr):
        """ Return the type enum of the given array """
        atype = type(arr)
        if atype == array_types['numpy']:
            return ArrayType.NUMPY
        elif atype == array_types['mxnet']:
            return ArrayType.MXNET
        else:
            raise UnknownArrayTypeError(
                'Array data of type {} unknown.'.format(atype))

    def __str__(self):
        return str(self.get_data(ArrayType.NUMPY))

    def __repr__(self):
        return self.__str__()

    @property
    def node(self):
        """ get node which contains derivative information from this array """
        return self._node

    @property
<<<<<<< HEAD
    def context(self):
        return self._context
=======
    def ndim(self):
        """ Number of array dimensions """
        # TODO (Yihe) add ndim in MXNet ndarray
        # return self._get_latest_data().ndim
        return self.get_data(ArrayType.NUMPY).ndim
>>>>>>> cd5639a0

    def has_type(self, atype):
        """ Return whether array data of given type exists in the underlying storage.
        """
        return atype in self._data.keys()

    def reshape(self, *args, **kwargs):
        """Function for reshape this array.

        Usage example:

        ::

            a = np.ones([10, 10])
            b = a.reshape([5, 20])
            b = a.reshape(5, 20)

        See `here <http://docs.scipy.org/doc/numpy/reference/generated/numpy.reshape.html>`_
        for further explanation.

        :param args: A single iterable or a sequence of integers representing a new shape.
            Although it being an iterable is not documented in official document, it is renowned and
            widely used in practice.
        :return: Reshaped array.
        """
        if len(args) == 1 and isinstance(args[0], collections.Iterable):
            new_shape = args[0]
        else:
            new_shape = tuple(x for x in args)
        if 'order' in kwargs and kwargs['order'] != 'C':
            raise NotImplementedError(
                'Orders other than C are not currently supported.')
        return Value._ns.reshape(self, new_shape)

    def dot(self, b, out=None):
        """ Function for dot production. """
        if out is not None:
            # TODO: Support out argument
            raise ValueError('out option is not supported.')
        return Value._ns.dot(self, b)

    def argmax(self, axis=None, out=None):
        """ Returns the indices of the maximum values along an axis

        :param axis: int. By default, the index is into the flattened array,
            otherwise along the specified axis.
        :param out: If provided, the result will be inserted into this array.
            It should be of the appropriate shape and dtype.
        :return: Array of indices into the array.
        """
        if out is not None:
            # TODO: Support out argument
            raise ValueError('out option is not supported.')
        return Value._ns.argmax(self, axis)

    def _synchronize_data(self):
        """ Synchronize the data of different array types. """
        if self._latest_version == ArrayType.MXNET:
            _logger.info('Copy from mxnet array to numpy array Node#{}'.format(
                id(self)))
            mxarray = self._data[ArrayType.MXNET]
            self._data[ArrayType.NUMPY] = mxarray.asnumpy()
        elif self._latest_version == ArrayType.NUMPY:
            _logger.info('Copy from numpy array to mxnet array Node#{}'.format(
                id(self)))
            nparray = self._data[ArrayType.NUMPY]
            # pylint: disable= fixme
            # pylint: enable= fixme
            self._data[ArrayType.MXNET] = mxnet.ndarray.array(
                nparray, ctx=self._context.as_mxnet_ctx())
        self._latest_version = None

    def enforce_data(self, dtype):
        """Enforce array data of given type."""
        if self._latest_version is not None and self._latest_version != dtype:
            self._synchronize_data()

    def get_data(self, dtype):
        """Get array data of given type."""
        self.enforce_data(dtype)
        return self._data[dtype]

    def _get_latest_data(self):
        """Return the latest version of the raw data"""
        if self._latest_version is not None:
            return self._data[self._latest_version]
        else:
            if self.has_type(ArrayType.NUMPY):
                return self._data[ArrayType.NUMPY]
            else:
                return self._data[ArrayType.MXNET]

    def asnumpy(self):
        """Get raw NumPy array.

        This will return a copied array of numpy.ndarray type
        """
        return numpy.array(self.get_data(ArrayType.NUMPY))

    def get_data_mutable(self, dtype):
        """Get exclusive access to array data of given type."""
        if self._latest_version is not None and self._latest_version != dtype:
            self._synchronize_data()
        self._latest_version = dtype
        return self._data[dtype]

    @property
    def shape(self):
        """ Get the shape of array """
        return self._get_latest_data().shape

    def __getitem__(self, index):
        """NumPy indexing operations.

        Currently `mxnet.ndarray` does not support full indexing, so there is an implicit
        conversion to NumPy array.
        """
        np_index = None
        to_np = lambda x: x if isinstance(x, slice) else Value.wrap(x).get_data(ArrayType.NUMPY)
        if isinstance(index, tuple):
            np_index = tuple(to_np(i) for i in index)
        else:
            np_index = to_np(index)
        return Value._ns._minpy_getitem(self, np_index)

    def __setitem__(self, index, val):
        """NumPy indexing operations.

        Currently `mxnet.ndarray` does not support full indexing, so there is an implicit
        conversion to NumPy array. Also note that this operation breaks gradient chain.
        """
        np_index = None
        np_val = Value.wrap(val).get_data(ArrayType.NUMPY)
        to_np = lambda x: x if isinstance(x, slice) else Value.wrap(x).get_data(ArrayType.NUMPY)
        if isinstance(index, tuple):
            np_index = tuple(to_np(i) for i in index)
        else:
            np_index = to_np(index)
        np_array = self.get_data_mutable(ArrayType.NUMPY)
        np_array.__setitem__(np_index, np_val)

    def __delitem__(self, index):
        """NumPy indexing operations.

        Currently `mxnet.ndarray` does not support full indexing, so there is an implicit
        conversion to NumPy array.  Also note that this operation breaks gradient chain.
        """
        self.get_data_mutable(ArrayType.NUMPY).__delitem(index)

    # pylint: disable= invalid-name
    @property
    def T(self):
        """ Get transposed array """
        return Value._ns.transpose(self)
    # pylint: enable= invalid-name

    @property
    def size(self):
        """ Get number of elements in the array """
        return self._get_latest_data().size


class Primitive(object):
    """Class for primitives. It includes both forward function and gradient definition."""
    __slots__ = [
        '_func',
        '_grad_func',
        '_grad_func_kw',
        '_type',
        '_mutate_args',
        '_mutate_kw',
    ]

    def __init__(self, func, ty, mutate_args=None, mutate_kw=None):
        """Initialize.
        Args:
            func: A function that performs the action.
        """
        self._func = func
        self._grad_func = {}
        self._grad_func_kw = {}
        self._type = ty
        self._mutate_args = [] if mutate_args is None else mutate_args
        self._mutate_kw = [] if mutate_kw is None else mutate_kw

    @property
    def type(self):
        """ Return the type of the primitive (ArrayType.NUMPY or ArrayType.MXNET) """
        return self._type

    @property
    def typestr(self):
        """Return the string representation of primitive type.

        :return: String representation.
        """
        if self._type == ArrayType.NUMPY:
            return "NumPy"
        elif self._type == ArrayType.MXNET:
            return "MXNet"
        else:
            raise NotImplementedError()

    def __str__(self):
        return self._func.__name__

    def __call__(self, *args, **kwargs):
        """Call wrapped function.

        :param args: Arguments for the wrapped function.
        :param kwargs: Arguments for the wrapped function.
        :return: An :class:`array.Value` representing the result.
        :raises IndexError: No corresponding gradient function.
        :raises KeyError: No corresponding gradient function.
        """
        # pylint: disable= missing-docstring, invalid-name
        _logger.debug('Calling {} type {}.'.format(self._func, self.typestr))

        def get_val(x, mutate):
            try:
                xv = Value.wrap(x)
                if mutate:
                    return xv.get_data_mutable(self._type)
                else:
                    return xv.get_data(self._type)
            # If wrap failed, just return the original value.
            except UnknownArrayTypeError:
                return x
        # Get underlying data.
        arg_values = tuple(
            get_val(args[i], i in self._mutate_args) for i in range(len(args)))
        kwargs_values = {
            k: get_val(kwargs[k], k in self._mutate_kw)
            for k in kwargs
        }
        # Call the real function with raw value.
        if self.type == ArrayType.MXNET:
            result_value = self._func(*arg_values, **kwargs_values)
        else:
            result_value = self._func(*arg_values, **kwargs_values)
        # if you want to do profiling, try to use minprof(<func>):
        # result_value = minprof(self._func)(*arg_values, **kwargs_values)

        # whether the result is on the bp path
        def scan(accum, x):
            if isinstance(x, Value):
                return operator.or_(accum, x._marked_for_bp)
            else:
                return accum
        # Check whether the result value is on the path of bp phase
        # If all the input arguments are not on the bp path, the result value
        # is not as well.
        need_bp = functools.reduce(scan, itertools.chain(
            args, kwargs.values()), False)
        # Wrap the result raw value with wrapper and node.
        result = Value.wrap(result_value, marked=need_bp)
        if need_bp:
            # Record partial derivative paths, only for `Value` type values.
            # If no gradient function is defined, also omit it
            for i, arg in enumerate(args):
                if isinstance(arg, Value) and arg.marked_for_bp:
                    if i >= len(self._grad_func):
                        _logger.warn('Partial derivative of func "{}" on #{} \
                            arg is not defined.'
                                     .format(self._func.__name__, i))
                        continue
                    _logger.debug(
                        'Adding partial derivative to func "{}" on #{} arg.'.format(
                            self._func, i))
                    arg.node.add_partial_derivative(self._grad_func[i](
                        result_value, *arg_values, **kwargs_values),
                                                    result.node, self)
            for k, arg in kwargs.items():
                if isinstance(arg, Value) and arg.marked_for_bp:
                    if k not in self._grad_func_kw:
                        _logger.warn(
                            'Partial derivative of func "{}" on kwarg "{}"\
                            is not defined.'.format(self._func.__name__, k))
                        continue
                    _logger.debug(
                        'Adding partial derivative to func "{}" on kwarg "{}".'.format(
                            self._func, k))
                    arg.node.add_partial_derivative(self._grad_func_kw[k](
                        result_value, *arg_values, **kwargs_values),
                                                    result.node, self)
        return result
        # pylint: enable= missing-docstring, invalid-name

    def def_grad(self, func, argnum=0):
        """Define gradient function.

        :param func: Gradient function.
        :param argnum: Index of the argument.
        :return: Self.
        """
        self._grad_func[argnum] = func
        return self

    def def_grad_kw(self, func, key):
        """Define gradient function.

        :param func: Gradient function.
        :param key: Key name of the argument.
        :return: Self.
        """
        self._grad_func_kw[key] = func
        return self

    def def_grad_zero(self, argnum=0):
        """Define zero gradient

        :param argnum: Index of the argument.
        :return: Self.
        """
        self._grad_func[argnum] = lambda *args, **kwargs: lambda g: 0.0
        return self

    def gradable(self, bp_args, bp_kwargs):
        """Return whether the primitive has gradient function defined.

        :param tuple bp_args: Positional arguments that need back propagation.
        :param tuple bp_kwargs: Keyword arguments that need back propagation.
        :return: Whether all the arguments have gradients defined.
        """
        for i in bp_args:
            if i not in self._grad_func:
                return False
        for i in bp_kwargs:
            if i not in self._grad_func_kw:
                return False
        return True<|MERGE_RESOLUTION|>--- conflicted
+++ resolved
@@ -76,17 +76,6 @@
         """
 
         def _call_partial_derivative(rec):
-<<<<<<< HEAD
-            """Helper function for calling gradient function."""
-            # if you want to do profiling, try to use "with minprof(<some
-            # info>): ... "
-            grad = rec[1]._partial_derivative_cache[target]
-            grad_value = grad.get_data(rec[2]._type)
-            _logger.debug('Call derivative func of "{}".'.format(rec[2]._func))
-            if rec[2].type == ArrayType.MXNET:
-                with grad.context.as_mxnet_ctx() as ctx:
-                    res = rec[0](grad_value)
-=======
             """Helper function for calling gradient function.
 
             :param GradRecord rec: The gradient record to be called.
@@ -99,10 +88,8 @@
             _logger.debug('Call derivative func of "{}".'.format(rec.primitive))
             # Call gradient function to compute input gradient from result gradient
             if rec.primitive.type == ArrayType.MXNET:
-                # Currently all MXNet function calls are performed on GPU 0.
-                with mxnet.gpu(0) as ctx:
+                with result_grad.context.as_mxnet_ctx() as ctx:
                     grad = rec.grad_func(result_grad_value)
->>>>>>> cd5639a0
             else:
                 grad = rec.grad_func(result_grad_value)
             return grad
@@ -444,16 +431,15 @@
         return self._node
 
     @property
-<<<<<<< HEAD
     def context(self):
         return self._context
-=======
+
+    @property
     def ndim(self):
         """ Number of array dimensions """
         # TODO (Yihe) add ndim in MXNet ndarray
         # return self._get_latest_data().ndim
         return self.get_data(ArrayType.NUMPY).ndim
->>>>>>> cd5639a0
 
     def has_type(self, atype):
         """ Return whether array data of given type exists in the underlying storage.
