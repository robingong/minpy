#!/usr/bin/env python
# -*- coding: utf-8 -*-
# pylint: disable= invalid-name
"""Definition of grads of core functions for numpy implementation"""
from . import numpy_wrapper

import operator
import numpy as np


def _identity(x):
    """ identity function lambda x: x """
    return x


def _minpy_getitem(arr, index):
    """ Slice operation """
    return arr[index]


def _minpy_getitem_grad(arr, index, g):
    """ Gradient of slice operation """
    ret = np.zeros_like(arr)
    np.add.at(ret, index, g)
    return ret


<<<<<<< HEAD
def _minpy_amax_grad(ans, a, axis, out, keepdims):
    """ Gradient of amax function """
    repeater, _ = match_shape(a, axis, keepdims=keepdims)
    argmax_locations = a == repeater(ans)
    return lambda g: repeater(g) * argmax_locations


def match_shape(a, axis, keepdims):
    """ Return a function repeats input to match a given shape

    This function generates a function f l: m, n that repeats
    l along axis to match the shape of x. l must be compatible
    with the arguments.

    :param a: the array template for f to match
    :param axis: the axis for f to repeat in order to match x
    :type axis: None, or Int, or Tuple
    :param keepdims: True if the same dim of x, l is expected
    :type keepdims: Bool
    :return: function f, number of repetition
    """
    assert isinstance(axis, (type(None), int, tuple)), "axis must be None, int, or tuple."

    if not isinstance(a, np.ndarray):
        return _identity, 1
    shape = a.shape
    if axis is None:
        # np.full() has a bug for complex numbers, explicit type is needed
        if np.iscomplexobj(a):
            dtype = a.dtype
        else:
            dtype = None
        return lambda g: np.full(shape, g, dtype=dtype), np.prod(shape)
    elif isinstance(axis, int):
        if keepdims:
            return lambda g: np.repeat(g, shape[axis], axis), shape[axis]
        else:
            return lambda g: np.repeat(np.expand_dims(g, axis),
                                       shape[axis], axis), shape[axis]
    else:
        repeats = [shape[i] if i in axis else 1 for i in xrange(len(shape))]
        expanded = [shape[i] if i not in axis else 1 for i in xrange(len(shape))]
        num_reps = np.prod(np.array(shape)[list(axis)])

        if keepdims:
            return lambda g: np.tile(g, repeats), num_reps
        else:
            return lambda g: np.tile(np.reshape(g, expanded), repeats), num_reps


def register_primitives(reg, prim_wrapper):
    """ Register primitives in numpy """
    numpy_wrapper.wrap_namespace(np.__dict__, reg, prim_wrapper)
    # additional primitives
    reg.register('_minpy_getitem', prim_wrapper(_minpy_getitem))


def unbroadcast(ans, x, gradfun):
=======
def _unbroadcast(ans, x, gradfun):
>>>>>>> 923c96fa
    """Unbroadcast to original shape.

    :param ans: Output of forward function (broadcasted shape).
    :param x: Input of forward function (pre-broadcasted shape).
    :param gradfun: Gradient function.
    :return: New gradient function with proper unbroadcast on the result.
    """
    #pylint: disable= missing-docstring
    if isinstance(x, np.ndarray):
        shape = x.shape
        def new_fun(g):
            result = gradfun(g)
            while len(shape) < np.ndim(result):
                result = np.sum(result, axis=0)
            for axis, size in enumerate(shape):
                if size == 1:
                    result = np.sum(result, axis=axis, keepdims=True)

            assert np.shape(result) == shape
            return result
    elif isinstance(ans, np.ndarray):  # x is numerical value
        new_fun = lambda g: np.sum(gradfun(g))
    else:  # both ans and x are numerical value
        return gradfun
    new_fun.__name__ = 'unbroadcast_{0}'.format(gradfun.__name__)
    return new_fun
    #pylint: enable= missing-docstring


def _sum_grad(ans, x, axis=None, keepdims=False):
    """ Generate gradient function of sum """
    if axis is None:
        return lambda g: np.full(x.shape, g)
    if isinstance(axis, int):
        axis = [axis]
    elif isinstance(axis, tuple):
        axis = list(axis)
    ans_shape_expanded = list(x.shape)
    for a in axis:
        ans_shape_expanded[a] = 1
    xshape = x.shape  # Only shape is needed, hope array `x` could be GC'ed.
    return lambda g: np.zeros(xshape) + np.reshape(g, ans_shape_expanded)

import sys
def _chooser_grad(ans, x, axis=None, keepdims=False):
    """ Generate gradient function of max """
    #pylint: disable= missing-docstring
    print('x', x)
    print('ans', ans)
    if axis is None:
        # Reduce for all axis.
        axis = list(range(len(x.shape)))
    elif isinstance(axis, int):
        axis = [axis]
    elif isinstance(axis, tuple):
        axis = list(axis)
    ans_shape_expanded = list(x.shape)
    for a in axis:
        ans_shape_expanded[a] = 1
    # Find locations of the answer elements.
    ans_repeated = np.zeros(x.shape) + np.reshape(ans, ans_shape_expanded)
    locations = ans_repeated == x
    print('locations', locations)
    xshape = x.shape  # Only shape is needed, hope array `x` could be GC'ed.
    def _gradfun(g):
        g_repeated = np.zeros(xshape) + np.reshape(g, ans_shape_expanded)
        ret = g_repeated * locations
        print('g', g)
        print('ret', ret)
        sys.exit(0)
    return _gradfun
    #pylint: enable= missing-docstring

################################################################
# Functions exposed for primitive & gradient registry
def register_primitives(reg, prim_wrapper):
    """ Register primitives in numpy """
    numpy_wrapper.wrap_namespace(np.__dict__, reg, prim_wrapper)
    # additional primitives
    reg.register('_minpy_getitem', prim_wrapper(_minpy_getitem))

def def_grads(reg, prims):
    """ Define gradient function for primitives """
    # Dot.
    prims('dot').def_grad(lambda ans, a, b: lambda g: np.dot(g, b.T))
    prims('dot').def_grad(lambda ans, a, b: lambda g: np.dot(a.T, g), argnum=1)

    # Unary functions.
    prims('tanh').def_grad(lambda ans, x: lambda g: g / np.cosh(x)**2)
    prims('log').def_grad(lambda ans, x: lambda g: g / x)
    prims('exp').def_grad(lambda ans, x: lambda g: ans * g)

    # Reducing functions.
    prims('sum').def_grad(_sum_grad)
    #prims('max').def_grad(_chooser_grad)
    #prims('min').def_grad(_chooser_grad)
    #prims('amax').def_grad(_chooser_grad)
    #prims('amin').def_grad(_chooser_grad)
    prims('max').def_grad_zero()
    prims('min').def_grad_zero()
    prims('amax').def_grad_zero()
    prims('amin').def_grad_zero()

    # Binary functions
    prims('multiply').def_grad(
        lambda ans, x, y: _unbroadcast(ans, x, lambda g: g * y))
    prims('multiply').def_grad(
        lambda ans, x, y: _unbroadcast(ans, y, lambda g: x * g),
        argnum=1)
<<<<<<< HEAD
    prims('add').def_grad(lambda ans, x, y: unbroadcast(ans, x, _identity))
    prims('add').def_grad(lambda ans, x, y: unbroadcast(ans, y, _identity),
                          argnum=1)
    prims('subtract').def_grad(lambda ans, x, y: unbroadcast(ans, x, _identity))
=======
    prims('add').def_grad(lambda ans, x, y: _unbroadcast(ans, x, identity))
    prims('add').def_grad(lambda ans, x, y: _unbroadcast(ans, y, identity),
                          argnum=1)
    prims('subtract').def_grad(lambda ans, x, y: _unbroadcast(ans, x, identity))
>>>>>>> 923c96fa
    prims('subtract').def_grad(
        lambda ans, x, y: _unbroadcast(ans, y, operator.neg),
        argnum=1)
    prims('divide').def_grad(
        lambda ans, x, y: _unbroadcast(ans, x, lambda g: g / y))
    prims('divide').def_grad(
        lambda ans, x, y: _unbroadcast(ans, y, lambda g: -g * x / y**2),
        argnum=1)
    prims('true_divide').def_grad(
        lambda ans, x, y: _unbroadcast(ans, x, lambda g: g / y))
    prims('true_divide').def_grad(
        lambda ans, x, y: _unbroadcast(ans, y, lambda g: -g * x / y**2),
        argnum=1)
    prims('power').def_grad(
        lambda ans, x, y: _unbroadcast(ans, x, lambda g: g * y * x**(y - 1)))
    prims('power').def_grad(
        lambda ans, x, y: _unbroadcast(ans, y, lambda g: g * np.log(x) * x**y),
        argnum=1)
<<<<<<< HEAD
    prims('mod').def_grad(lambda ans, x, y: unbroadcast(ans, x, _identity))
=======
    prims('mod').def_grad(lambda ans, x, y: _unbroadcast(ans, x, identity))
>>>>>>> 923c96fa
    prims('mod').def_grad(
        lambda ans, x, y: _unbroadcast(ans, y, lambda g: -g * np.floor(x / y)),
        argnum=1)
    prims('negative').def_grad(lambda ans, x: operator.neg)
    prims('transpose').def_grad(lambda ans, x: np.transpose)
    prims('abs').def_grad(lambda ans, x: lambda g: np.sign(x) * g)
    prims('sign').def_grad_zero()
    prims('round').def_grad_zero()
    prims('ceil').def_grad_zero()
    prims('floor').def_grad_zero()
    prims('sqrt').def_grad(lambda ans, x: lambda g: g * 0.5 / np.sqrt(x))
    prims('sin').def_grad(lambda ans, x: lambda g: g * np.cos(x))
    prims('cos').def_grad(lambda ans, x: lambda g: -g * np.sin(x))
    prims('power').def_grad(
        lambda ans, x, y: _unbroadcast(ans, x, lambda g: g * y * np.power(x, y - 1)))
    prims('power').def_grad(
        lambda ans, x, y: _unbroadcast(ans, y, lambda g: g * np.log(x) * ans),
        argnum=1)
    prims('maximum').def_grad(
        lambda ans, x, y: _unbroadcast(ans, x, lambda g: g * (x == ans)))
    prims('maximum').def_grad(
        lambda ans, x, y: _unbroadcast(ans, y, lambda g: g * (y == ans)),
        argnum=1)
    prims('minimum').def_grad(
        lambda ans, x, y: _unbroadcast(ans, x, lambda g: g * (x == ans)))
    prims('minimum').def_grad(
        lambda ans, x, y: _unbroadcast(ans, y, lambda g: g * (y == ans)),
        argnum=1)
    prims('_minpy_getitem').def_grad(
        lambda ans, x, index: lambda g: _minpy_getitem_grad(x, index, g))
    prims('reshape').def_grad(
        lambda ans, x, _1: lambda g: np.reshape(g, x.shape))
    prims('append').def_grad(
        lambda ans, arr, values, axis=None: lambda g: np.split(g, [arr.shape[axis]], axis)[0])
    prims('append').def_grad(
        lambda ans, arr, values, axis=None: lambda g: np.split(g, [arr.shape[axis]], axis)[1],
        argnum=1)
    prims('max').def_grad(
        lambda ans, a, axis=None, out=None, keepdims=False: _minpy_amax_grad(ans, a, axis, out, keepdims)
    )<|MERGE_RESOLUTION|>--- conflicted
+++ resolved
@@ -25,7 +25,6 @@
     return ret
 
 
-<<<<<<< HEAD
 def _minpy_amax_grad(ans, a, axis, out, keepdims):
     """ Gradient of amax function """
     repeater, _ = match_shape(a, axis, keepdims=keepdims)
@@ -83,10 +82,7 @@
     reg.register('_minpy_getitem', prim_wrapper(_minpy_getitem))
 
 
-def unbroadcast(ans, x, gradfun):
-=======
 def _unbroadcast(ans, x, gradfun):
->>>>>>> 923c96fa
     """Unbroadcast to original shape.
 
     :param ans: Output of forward function (broadcasted shape).
@@ -185,28 +181,24 @@
     #prims('min').def_grad(_chooser_grad)
     #prims('amax').def_grad(_chooser_grad)
     #prims('amin').def_grad(_chooser_grad)
-    prims('max').def_grad_zero()
     prims('min').def_grad_zero()
-    prims('amax').def_grad_zero()
     prims('amin').def_grad_zero()
-
-    # Binary functions
+    prims('max').def_grad(
+        lambda ans, a, axis=None, out=None, keepdims=False: _minpy_amax_grad(ans, a, axis, out, keepdims)
+    )
+    prims('amax').def_grad(
+        lambda ans, a, axis=None, out=None, keepdims=False: _minpy_amax_grad(ans, a, axis, out, keepdims)
+    )
+   # Binary functions
     prims('multiply').def_grad(
         lambda ans, x, y: _unbroadcast(ans, x, lambda g: g * y))
     prims('multiply').def_grad(
         lambda ans, x, y: _unbroadcast(ans, y, lambda g: x * g),
         argnum=1)
-<<<<<<< HEAD
-    prims('add').def_grad(lambda ans, x, y: unbroadcast(ans, x, _identity))
-    prims('add').def_grad(lambda ans, x, y: unbroadcast(ans, y, _identity),
+    prims('add').def_grad(lambda ans, x, y: _unbroadcast(ans, x, _identity))
+    prims('add').def_grad(lambda ans, x, y: _unbroadcast(ans, y, _identity),
                           argnum=1)
-    prims('subtract').def_grad(lambda ans, x, y: unbroadcast(ans, x, _identity))
-=======
-    prims('add').def_grad(lambda ans, x, y: _unbroadcast(ans, x, identity))
-    prims('add').def_grad(lambda ans, x, y: _unbroadcast(ans, y, identity),
-                          argnum=1)
-    prims('subtract').def_grad(lambda ans, x, y: _unbroadcast(ans, x, identity))
->>>>>>> 923c96fa
+    prims('subtract').def_grad(lambda ans, x, y: _unbroadcast(ans, x, _identity))
     prims('subtract').def_grad(
         lambda ans, x, y: _unbroadcast(ans, y, operator.neg),
         argnum=1)
@@ -225,11 +217,7 @@
     prims('power').def_grad(
         lambda ans, x, y: _unbroadcast(ans, y, lambda g: g * np.log(x) * x**y),
         argnum=1)
-<<<<<<< HEAD
-    prims('mod').def_grad(lambda ans, x, y: unbroadcast(ans, x, _identity))
-=======
-    prims('mod').def_grad(lambda ans, x, y: _unbroadcast(ans, x, identity))
->>>>>>> 923c96fa
+    prims('mod').def_grad(lambda ans, x, y: _unbroadcast(ans, x, _identity))
     prims('mod').def_grad(
         lambda ans, x, y: _unbroadcast(ans, y, lambda g: -g * np.floor(x / y)),
         argnum=1)
