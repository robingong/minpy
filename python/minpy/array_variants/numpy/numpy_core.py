#!/usr/bin/env python
# -*- coding: utf-8 -*-
# pylint: disable= invalid-name
"""Definition of grads of core functions"""
from . import numpy_wrapper

import operator
import numpy as np


def _minpy_getitem(arr, index):
    """ Slice operation """
    return arr[index]


def _minpy_getitem_grad(arr, index, g):
    """ Gradient of slice operation """
    ret = np.zeros(arr.shape)
    ret[index] = g
    return ret


def register_primitives(reg, prim_wrapper):
    """ Register primitives in numpy """
    numpy_wrapper.wrap_namespace(np.__dict__, reg, prim_wrapper)
    # additional primitives
    reg.register('_minpy_getitem', prim_wrapper(_minpy_getitem))


def unbroadcast(ans, x, gradfun):
    """Unbroadcast to original shape.
    Args:
        ans:
            Output of forward function (broadcasted shape)
        x:
            Input of forward function (pre-broadcasted shape)
        gradfun:
            Gradient function
    Return:
        New gradient function with proper unbroadcast on the result
    """
    #pylint: disable= missing-docstring
    if isinstance(x, np.ndarray):
        shape = x.shape
        def new_fun(g):
            result = gradfun(g)
            while len(shape) < np.ndim(result):
                result = np.sum(result, axis=0)
            for axis, size in enumerate(shape):
                if size == 1:
                    result = np.sum(result, axis=axis, keepdims=True)

            assert np.shape(result) == shape
            return result
    elif isinstance(ans, np.ndarray):  # x is numerical value
        new_fun = lambda g: np.sum(gradfun(g))
    else:  # both ans and x are numerical value
        return gradfun
    new_fun.__name__ = 'unbroadcast_{0}'.format(gradfun.__name__)
    return new_fun
    #pylint: enable= missing-docstring


def gen_append_grad_x(ans, x, y, axis):
  def get_grad(g):
    ans_shape = np.shape(ans)
    x_shape = np.shape(x)
    y_shape = np.shape(y)
    ans_axis_dim = ans_shape[axis]
    x_axis_dim = x_shape[axis]
    dim_before_axis = np.prod(ans_shape[0:axis])
    dim_after_axis = np.prod(ans_shape[axis+1:len(ans_shape)])
    
    return np.reshape(g,[dim_before_axis, ans_axis_dim,dim_after_axis])[:,0:x_axis_dim,:].reshape(x_shape)
  return get_grad

def gen_append_grad_y(ans, x, y, axis):
  def get_grad(g):
    ans_shape = np.shape(ans)
    x_shape = np.shape(x)
    y_shape = np.shape(y)
    ans_axis_dim = ans_shape[axis]
    x_axis_dim = x_shape[axis]
    dim_before_axis = np.prod(ans_shape[0:axis])
    dim_after_axis = np.prod(ans_shape[axis+1:len(ans_shape)])
    return np.reshape(g,[dim_before_axis, ans_axis_dim,dim_after_axis])[:,x_axis_dim:ans_axis_dim,:].reshape(y_shape)
  return get_grad

def gen_sum_grad(ans, x, axis, keepdims):
    """ Generate gradient function of sum """
    xshape = list(x.shape)
    if axis is None:
        return lambda g: np.full(xshape, g)
    if isinstance(axis, int):
        axis = [axis]
    elif isinstance(axis, tuple):
        axis = list(axis)
    for a in axis:
        xshape[a] = 1
    return lambda g: np.zeros(x.shape) + g.reshape(tuple(xshape))


def def_grads(reg, prims):
    """ Define gradient function for primitives """
    identity = lambda x: x
    # Dot.
    prims('dot').def_grad(lambda ans, a, b: lambda g: np.dot(g, b.T))
    prims('dot').def_grad(lambda ans, a, b: lambda g: np.dot(a.T, g), argnum=1)

    # Nonlinear functions.
    prims('tanh').def_grad(lambda ans, x: lambda g: g / np.cosh(x)**2)
    prims('log').def_grad(lambda ans, x: lambda g: g / x)
    prims('exp').def_grad(lambda ans, x: lambda g: ans * g)

    prims('sum').def_grad(
        lambda ans, x, axis=None, keepdims=False: gen_sum_grad(
            ans,
            x,
            axis,
            keepdims))
    prims('multiply').def_grad(
        lambda ans, x, y: unbroadcast(ans, x, lambda g: g * y))
    prims('multiply').def_grad(
        lambda ans, x, y: unbroadcast(ans, y, lambda g: x * g),
        argnum=1)
    prims('add').def_grad(lambda ans, x, y: unbroadcast(ans, x, identity))
    prims('add').def_grad(lambda ans, x, y: unbroadcast(ans, y, identity),
                          argnum=1)
    prims('subtract').def_grad(lambda ans, x, y: unbroadcast(ans, x, identity))
    prims('subtract').def_grad(
        lambda ans, x, y: unbroadcast(ans, y, operator.neg),
        argnum=1)
    prims('divide').def_grad(
        lambda ans, x, y: unbroadcast(ans, x, lambda g: g / y))
    prims('divide').def_grad(
        lambda ans, x, y: unbroadcast(ans, y, lambda g: -g * x / y**2),
        argnum=1)
    prims('true_divide').def_grad(
        lambda ans, x, y: unbroadcast(ans, x, lambda g: g / y))
    prims('true_divide').def_grad(
        lambda ans, x, y: unbroadcast(ans, y, lambda g: -g * x / y**2),
        argnum=1)
    prims('power').def_grad(
        lambda ans, x, y: unbroadcast(ans, x, lambda g: g * y * x**(y - 1)))
    prims('power').def_grad(
        lambda ans, x, y: unbroadcast(ans, y, lambda g: g * np.log(x) * x**y),
        argnum=1)
    prims('mod').def_grad(lambda ans, x, y: unbroadcast(ans, x, identity))
    prims('mod').def_grad(
        lambda ans, x, y: unbroadcast(ans, y, lambda g: -g * np.floor(x / y)),
        argnum=1)
    prims('negative').def_grad(lambda ans, x: operator.neg)
    prims('transpose').def_grad(lambda ans, x: np.transpose)
    prims('abs').def_grad(lambda ans, x: lambda g: np.sign(x) * g)
    prims('sign').def_grad_zero()
    prims('round').def_grad_zero()
    prims('ceil').def_grad_zero()
    prims('floor').def_grad_zero()
    prims('sqrt').def_grad(lambda ans, x: lambda g: g * 0.5 / np.sqrt(x))
    prims('sin').def_grad(lambda ans, x: lambda g: g * np.cos(x))
    prims('cos').def_grad(lambda ans, x: lambda g: -g * np.sin(x))
<<<<<<< HEAD
    prims('power').def_grad(lambda ans, x, y: unbroadcast(ans, x, lambda g: g * y * np.power(x, y - 1)))
    prims('power').def_grad(lambda ans, x, y: unbroadcast(ans, y, lambda g: g * np.log(x) * ans), argnum=1)
    prims('maximum').def_grad(lambda ans, x, y: unbroadcast(ans, x, lambda g: g * (x == ans)))
    prims('maximum').def_grad(lambda ans, x, y: unbroadcast(ans, y, lambda g: g * (y == ans)), argnum=1)
    prims('_minpy_indexing_delegate').def_grad(lambda ans, x, index: lambda g: _minpy_indexing_delegate_grad(x, index, g))
    prims('reshape').def_grad(lambda _0, x, _1: lambda g: np.reshape(g, x.shape))

    # Append.
    prims('append').def_grad(lambda ans, a, b, axis: gen_append_grad_x(ans, a, b, axis))
    prims('append').def_grad(lambda ans, a, b, axis: gen_append_grad_y(ans, a, b, axis), argnum=1)

=======
    prims('power').def_grad(
        lambda ans, x, y: unbroadcast(ans, x, lambda g: g * y * np.power(x, y - 1)))
    prims('power').def_grad(
        lambda ans, x, y: unbroadcast(ans, y, lambda g: g * np.log(x) * ans),
        argnum=1)
    prims('maximum').def_grad(
        lambda ans, x, y: unbroadcast(ans, x, lambda g: g * (x == ans)))
    prims('maximum').def_grad(
        lambda ans, x, y: unbroadcast(ans, y, lambda g: g * (y == ans)),
        argnum=1)
    prims('_minpy_getitem').def_grad(
        lambda ans, x, index: lambda g: _minpy_getitem_grad(x, index, g))
    prims('reshape').def_grad(
        lambda _0, x, _1: lambda g: np.reshape(g, x.shape))
>>>>>>> 8b2ac57f
<|MERGE_RESOLUTION|>--- conflicted
+++ resolved
@@ -159,7 +159,6 @@
     prims('sqrt').def_grad(lambda ans, x: lambda g: g * 0.5 / np.sqrt(x))
     prims('sin').def_grad(lambda ans, x: lambda g: g * np.cos(x))
     prims('cos').def_grad(lambda ans, x: lambda g: -g * np.sin(x))
-<<<<<<< HEAD
     prims('power').def_grad(lambda ans, x, y: unbroadcast(ans, x, lambda g: g * y * np.power(x, y - 1)))
     prims('power').def_grad(lambda ans, x, y: unbroadcast(ans, y, lambda g: g * np.log(x) * ans), argnum=1)
     prims('maximum').def_grad(lambda ans, x, y: unbroadcast(ans, x, lambda g: g * (x == ans)))
@@ -169,21 +168,4 @@
 
     # Append.
     prims('append').def_grad(lambda ans, a, b, axis: gen_append_grad_x(ans, a, b, axis))
-    prims('append').def_grad(lambda ans, a, b, axis: gen_append_grad_y(ans, a, b, axis), argnum=1)
-
-=======
-    prims('power').def_grad(
-        lambda ans, x, y: unbroadcast(ans, x, lambda g: g * y * np.power(x, y - 1)))
-    prims('power').def_grad(
-        lambda ans, x, y: unbroadcast(ans, y, lambda g: g * np.log(x) * ans),
-        argnum=1)
-    prims('maximum').def_grad(
-        lambda ans, x, y: unbroadcast(ans, x, lambda g: g * (x == ans)))
-    prims('maximum').def_grad(
-        lambda ans, x, y: unbroadcast(ans, y, lambda g: g * (y == ans)),
-        argnum=1)
-    prims('_minpy_getitem').def_grad(
-        lambda ans, x, index: lambda g: _minpy_getitem_grad(x, index, g))
-    prims('reshape').def_grad(
-        lambda _0, x, _1: lambda g: np.reshape(g, x.shape))
->>>>>>> 8b2ac57f
+    prims('append').def_grad(lambda ans, a, b, axis: gen_append_grad_y(ans, a, b, axis), argnum=1)