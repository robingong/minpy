#!/usr/bin/env python3
# -*- coding: utf-8 -*-
import setuptools

<<<<<<< HEAD
setuptools.setup(
    name='minpy',
    install_requires=['numpy'],
    version='0.0.1',
    packages=['minpy'],
    url='https://github.com/dmlc/minpy'
)
=======
setuptools.setup(name='minpy',
                 version='0.0.1',
                 packages=setuptools.find_packages(),
                 install_requires=[
                     'enum',
                     'numpy',
                     'mxnet',
                 ])
>>>>>>> d458a022
<|MERGE_RESOLUTION|>--- conflicted
+++ resolved
@@ -2,15 +2,6 @@
 # -*- coding: utf-8 -*-
 import setuptools
 
-<<<<<<< HEAD
-setuptools.setup(
-    name='minpy',
-    install_requires=['numpy'],
-    version='0.0.1',
-    packages=['minpy'],
-    url='https://github.com/dmlc/minpy'
-)
-=======
 setuptools.setup(name='minpy',
                  version='0.0.1',
                  packages=setuptools.find_packages(),
@@ -18,5 +9,5 @@
                      'enum',
                      'numpy',
                      'mxnet',
-                 ])
->>>>>>> d458a022
+                 ],
+                 url='https://github.com/dmlc/minpy')